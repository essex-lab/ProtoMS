--- conflicted
+++ resolved
@@ -156,20 +156,6 @@
 install(TARGETS protoms3
         RUNTIME DESTINATION "./")
 
-<<<<<<< HEAD
-#Enabling creation and submission of dashboard
-configure_file("${CMAKE_CURRENT_SOURCE_DIR}/CTestConfig.cmake" 
-               @only
-              )
-              
-# Uncomment below 2 lines for getting coverage information               
- include(CTest)
- include(CTestConfig.cmake)
-
-# Add testing
-# Needs actual unit/integration tests here
-add_test(TestPrintVersion protoms3 -v)
-=======
               
 if(COVERAGE)
     #Enabling creation and submission of dashboard
@@ -181,7 +167,6 @@
     include(CTestConfig.cmake)
     message("-- Doing coverage testing")
 endif()
->>>>>>> b2d04e50
 
 ###################################
 # Python Unit tests
