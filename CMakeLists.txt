# CMake file for ProtoMS

cmake_minimum_required(VERSION 2.8.7)

# Project name and language - enables Fortran dependency checking
set(CMAKE_INSTALL_PREFIX ${CMAKE_CURRENT_SOURCE_DIR} CACHE PATH "Setting install dir to the src dir")
project(ProtoMS Fortran)
set(PROG_NAME "protoms3")
set(ProtoMS_VERSION_MAJOR 3)
set(ProtoMS_VERSION_MINOR 3)

# Check build type
if(NOT CMAKE_BUILD_TYPE)
    set(CMAKE_BUILD_TYPE Release CACHE STRING
        "Choose build type: Debug, Release"
        FORCE)
endif()

message("-- COMPILER: ${CMAKE_Fortran_COMPILER_ID} ${CMAKE_Fortran_COMPILER_VERSION}")

# CMake options
option(AVOID_MPI "Don't use MPI even if available" OFF)
option(COVERAGE "Prepare for coverage tests" OFF)

# Find Fortran MPI libraries
find_package(MPI)
if(NOT MPI_Fortran_FOUND AND NOT AVOID_MPI AND CMAKE_Fortran_COMPILER_ID STREQUAL "Intel" AND EXISTS "/local/software/openmpi/1.6.4/intel/lib/libmpi_f90.so")
    # Attempt fix for Southampton RedHat configuration
    message("-- Attempting fix for Southampton RedHat configuration")
    set(MPIEXEC "/local/software/openmpi/1.6.4/intel/bin/mpiexec")
    set(MPI_Fortran_COMPILER "/local/software/openmpi/1.6.4/intel/bin/mpif90")
    set(MPI_Fortran_INCLUDE_PATH "/local/software/openmpi/1.6.4/intel/include")
    set(MPI_Fortran_LIBRARIES "/local/software/openmpi/1.6.4/intel/lib/libmpi_f90.so")
    find_package(MPI)
    if(MPI_Fortran_FOUND)
        message("-- Fix successful")
    else()
        message("-- Fix unsuccessful")
    endif()
endif()

if(MPI_Fortran_FOUND AND NOT AVOID_MPI)
    message("-- Using MPI")
    add_definitions(${MPI_Fortran_COMPILE_FLAGS})
    include_directories(${MPI_Fortran_INCLUDE_PATH})
    link_directories(${MPI_Fortran_LIBRARIES})

    # Define WITH_MPI_ for C preprocessor - conditional compilation
    add_definitions(-DWITH_MPI_)
else()
    message("-- Not using MPI")
endif()


# Find Python and create dynamic include files
find_package(PythonInterp 2.7 REQUIRED)
message("-- Generating compilation info...")
execute_process(COMMAND ${PYTHON_EXECUTABLE}
                ${CMAKE_CURRENT_SOURCE_DIR}/src/getid.py
                ${CMAKE_CURRENT_SOURCE_DIR}/src/idme.inc)
execute_process(COMMAND ${PYTHON_EXECUTABLE}
                ${CMAKE_CURRENT_SOURCE_DIR}/src/getsep.py
                ${CMAKE_CURRENT_SOURCE_DIR}/src/sep.inc)

# Set flags for GNU compiler
if("${CMAKE_Fortran_COMPILER_ID}" STREQUAL "GNU")
    message("-- Using GNU compiler flags")
    set(CMAKE_Fortran_FLAGS "${CMAKE_Fortran_FLAGS} -ffixed-line-length-132 -ffixed-form -fimplicit-none")
    if(COVERAGE)
        set(CMAKE_Fortran_FLAGS "${CMAKE_Fortran_FLAGS} -fprofile-arcs -ftest-coverage")
    endif()
    if(CMAKE_BUILD_TYPE MATCHES "Release")
        set(CMAKE_Fortran_FLAGS "${CMAKE_Fortran_FLAGS} -O3 -fgcse-lm -fgcse-sm -fgcse-las -fsched-spec-load")
    endif()
    if(CMAKE_BUILD_TYPE MATCHES "Debug")
        set(CMAKE_Fortran_FLAGS "${CMAKE_Fortran_FLAGS} -g")
    endif()

# Set flags for Intel compiler
elseif("${CMAKE_Fortran_COMPILER_ID}" STREQUAL "Intel")
    message("-- Using Intel compiler flags")
<<<<<<< HEAD
    set(CMAKE_Fortran_FLAGS "${CMAKE_Fortran_FLAGS} -132")
    if(COVERAGE)
        set(CMAKE_Fortran_FLAGS "${CMAKE_Fortran_FLAGS} -prof-gen=srcpos")
    endif()
=======
    set(CMAKE_Fortran_FLAGS "${CMAKE_Fortran_FLAGS} -132 -prof-gen=srcpos")
>>>>>>> ba3f3e68
    if(CMAKE_BUILD_TYPE MATCHES "Release")
        set(CMAKE_Fortran_FLAGS "${CMAKE_Fortran_FLAGS} -O3 -prof-gen=srcpos")
    endif()
    if(CMAKE_BUILD_TYPE MATCHES "Debug")
        set(CMAKE_Fortran_FLAGS "${CMAKE_Fortran_FLAGS} -g -prof-gen=srcpos")
    endif()

# Set flags for IBM compiler
elseif("${CMAKE_Fortran_COMPILER_ID}" STREQUAL "XL")
    message("-- Using IBM compiler flags")
    message("-- This compiler is not supported but has been tested in the past - proceed with caution")
    set(CMAKE_Fortran_FLAGS "${CMAKE_Fortran_FLAGS} -qfixed=132")
    if(CMAKE_BUILD_TYPE MATCHES "Release")
        set(CMAKE_Fortran_FLAGS "${CMAKE_Fortran_FLAGS} -O3")
    endif()
    if(CMAKE_BUILD_TYPE MATCHES "Debug")
        set(CMAKE_Fortran_FLAGS "${CMAKE_Fortran_FLAGS} -g")
    endif()

# Set flags for Portland compiler
elseif("${CMAKE_Fortran_COMPILER_ID}" STREQUAL "PGI")
    message("-- Using PGI compiler flags")
    message("-- This compiler is not supported but has been tested in the past - proceed with caution")
    set(CMAKE_Fortran_FLAGS "${CMAKE_Fortran_FLAGS} -Mextend")
    if(CMAKE_BUILD_TYPE MATCHES "Release")
        set(CMAKE_Fortran_FLAGS "${CMAKE_Fortran_FLAGS} -O2")
    endif()
    if(CMAKE_BUILD_TYPE MATCHES "Debug")
        set(CMAKE_Fortran_FLAGS "${CMAKE_Fortran_FLAGS} -g")
    endif()
    
# Compiler not recognised
else()
    message("-- Your compiler is not supported and has not been tested, please consider using
             GNU gfortran or the Intel Fortran compiler.")
    message("-- However, you may wish to attempt compilation by manually providing the correct
             flag to enable a line length of 132 in the CMake variable CMAKE_Fortran_FLAGS.")
endif()

message("    ${CMAKE_Fortran_FLAGS}")

# Collect all .F files in src directory and sort out .inc includes
# Could replace this GLOB with an actual list of files
# Dependencies are resolved automatically
file(GLOB SOURCE_FILES src/*.F)
include_directories(src)

# Exclude files that require MPI if it's not available
if(NOT MPI_Fortran_FOUND OR AVOID_MPI)
    message("-- Excluding files requiring MPI")
    message("-- Replica exchange will not be available")
    set(FILES_REQUIRING_MPI
        "setupreplicas.F"
        "lambdare.F"
        "assignlambdare.F"
        "assigntemperaturere.F"
        "temperaturere.F")
    foreach(MPI_FILE IN ITEMS ${FILES_REQUIRING_MPI})
        list(REMOVE_ITEM SOURCE_FILES "${CMAKE_CURRENT_SOURCE_DIR}/src/${MPI_FILE}")
    endforeach(MPI_FILE)
endif()

# Create target from source files and link to MPI library if found
add_executable(${PROG_NAME} ${SOURCE_FILES})
if(MPI_Fortran_FOUND AND NOT AVOID_MPI)
    target_link_libraries(${PROG_NAME} ${MPI_Fortran_LIBRARIES})
endif()

# Setup install directory
# Optional 'make install' step
install(TARGETS protoms3
        RUNTIME DESTINATION "./")

              
if(COVERAGE)
    #Enabling creation and submission of dashboard
    ##configure_file("${CMAKE_CURRENT_SOURCE_DIR}/CTestConfig.cmake" 
    #               @only
    #              )

    include(CTest)
    include(CTestConfig.cmake)
    message("-- Doing coverage testing")
endif()

###################################
# Python Unit tests
###################################
add_test(TestPrintVersion protoms3 -v)

set(PYTHON_EXECUTABLE ${PYTHON_EXECUTABLE} ${PYTHON_DASH_B})

add_test(test_install_dependencies ${PYTHON_EXECUTABLE} ${CMAKE_CURRENT_SOURCE_DIR}/tests/test_install_dependencies.py)
add_test(test_ligand_setup ${PYTHON_EXECUTABLE} ${CMAKE_CURRENT_SOURCE_DIR}/tests/test_ligand_setup.py)
add_test(test_parameters_ff ${PYTHON_EXECUTABLE} ${CMAKE_CURRENT_SOURCE_DIR}/tests/test_parameters_ff.py)
add_test(test_path ${PYTHON_EXECUTABLE} ${CMAKE_CURRENT_SOURCE_DIR}/tests/test_path.py)
add_test(test_tools_protoms ${PYTHON_EXECUTABLE} ${CMAKE_CURRENT_SOURCE_DIR}/tests/test_tools_protoms.py)

add_test(NAME test_prot_setup
    WORKING_DIRECTORY ${CMAKE_CURRENT_SOURCE_DIR}/tests/test_setup
    COMMAND ${PYTHON_EXECUTABLE} ${CMAKE_CURRENT_SOURCE_DIR}/tests/test_setup/test_prot_setup.py)

add_test(NAME test_equil_setup
    WORKING_DIRECTORY ${CMAKE_CURRENT_SOURCE_DIR}/tests/test_equil
    COMMAND ${PYTHON_EXECUTABLE} ${CMAKE_CURRENT_SOURCE_DIR}/tests/test_equil/test_equil_prot.py)

add_test(NAME test_system_energies
    WORKING_DIRECTORY ${CMAKE_CURRENT_SOURCE_DIR}/tests/test_energies
    COMMAND ${PYTHON_EXECUTABLE} ${CMAKE_CURRENT_SOURCE_DIR}/tests/test_energies/test_energies.py)

add_test(NAME test_sampling_prot 
    WORKING_DIRECTORY ${CMAKE_CURRENT_SOURCE_DIR}/tests/test_sampling
    COMMAND ${PYTHON_EXECUTABLE} ${CMAKE_CURRENT_SOURCE_DIR}/tests/test_sampling/test_sampling_prot.py)

add_test(NAME test_gcmc_sim
    WORKING_DIRECTORY ${CMAKE_CURRENT_SOURCE_DIR}/tests/test_gcmc
    COMMAND ${PYTHON_EXECUTABLE} ${CMAKE_CURRENT_SOURCE_DIR}/tests/test_gcmc/test_gcmc_sim.py)

add_test(NAME test_jaws1_sim
    WORKING_DIRECTORY ${CMAKE_CURRENT_SOURCE_DIR}/tests/test_jaws1
    COMMAND ${PYTHON_EXECUTABLE} ${CMAKE_CURRENT_SOURCE_DIR}/tests/test_jaws1/test_jaws1_sim.py)

# Skip MPI tests is not using MPI
if(MPI_Fortran_FOUND AND NOT AVOID_MPI)
    add_test(test_mpi ${PYTHON_EXECUTABLE} ${CMAKE_CURRENT_SOURCE_DIR}/tests/test_mpi_install.py)

    add_test(NAME test_jaws2_sim
        WORKING_DIRECTORY ${CMAKE_CURRENT_SOURCE_DIR}/tests/test_jaws2
        COMMAND ${PYTHON_EXECUTABLE} ${CMAKE_CURRENT_SOURCE_DIR}/tests/test_jaws2/test_jaws2_sim.py)

    add_test(NAME test_reti_sngl
        WORKING_DIRECTORY ${CMAKE_CURRENT_SOURCE_DIR}/tests/test_RETI_sngl
        COMMAND ${PYTHON_EXECUTABLE} ${CMAKE_CURRENT_SOURCE_DIR}/tests/test_RETI_sngl/test_reti_sngl.py)

    add_test(NAME test_reti_dbl
        WORKING_DIRECTORY ${CMAKE_CURRENT_SOURCE_DIR}/tests/test_RETI_dbl
        COMMAND ${PYTHON_EXECUTABLE} ${CMAKE_CURRENT_SOURCE_DIR}/tests/test_RETI_dbl/test_reti_dbl.py)
endif()

enable_testing()
add_custom_target(check COMMAND ${CMAKE_CTEST_COMMAND}
                  DEPENDS protoms3)

add_custom_target(clean-test COMMAND ${CMAKE_COMMAND} -P ${CMAKE_SOURCE_DIR}/clean-test.cmake)

if(COVERAGE)
    if("${CMAKE_Fortran_COMPILER_ID}" STREQUAL "GNU")
        add_custom_target(coverage COMMAND ${CMAKE_CTEST_COMMAND} -D Experimental)
    elseif("${CMAKE_Fortran_COMPILER_ID}" STREQUAL "Intel")
        message("-- Coverage not yet automated with Intel compiler, see testing readme.")
    endif()
endif()<|MERGE_RESOLUTION|>--- conflicted
+++ resolved
@@ -79,14 +79,10 @@
 # Set flags for Intel compiler
 elseif("${CMAKE_Fortran_COMPILER_ID}" STREQUAL "Intel")
     message("-- Using Intel compiler flags")
-<<<<<<< HEAD
-    set(CMAKE_Fortran_FLAGS "${CMAKE_Fortran_FLAGS} -132")
+    set(CMAKE_Fortran_FLAGS "${CMAKE_Fortran_FLAGS} -132 -prof-gen=srcpos")
     if(COVERAGE)
         set(CMAKE_Fortran_FLAGS "${CMAKE_Fortran_FLAGS} -prof-gen=srcpos")
     endif()
-=======
-    set(CMAKE_Fortran_FLAGS "${CMAKE_Fortran_FLAGS} -132 -prof-gen=srcpos")
->>>>>>> ba3f3e68
     if(CMAKE_BUILD_TYPE MATCHES "Release")
         set(CMAKE_Fortran_FLAGS "${CMAKE_Fortran_FLAGS} -O3 -prof-gen=srcpos")
     endif()
