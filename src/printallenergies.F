--- conflicted
+++ resolved
@@ -58,18 +58,13 @@
          call printLine(RESULTS,printstring)
        endif
        
-<<<<<<< HEAD
        if (doMultiGCMC) then
-         write(printstring,*) "GCMC replica = ",mygcid+1
+         write(printstring,"('GCMC replica = ',i8)") mygcid+1
          call printLine(RESULTS,printstring)
        endif
 
        if (doTemperatureRE.and.doLambdaRE .or. doMultiGCMC.and.doLambdaRE) then
-         write(printstring,*) "Global replica = ",myid+1
-=======
-       if (doTemperatureRE.and.doLambdaRE) then
          write(printstring,"('Global replica = ',i8)") myid+1
->>>>>>> f49b9179
          call printLine(RESULTS,printstring)
        endif
 
