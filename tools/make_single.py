# Authors: Richard Bradshaw
#          Ana Cabedo Martinez
#          Chris Cave-Ayland
#          Samuel Genheden
#          Gregory Ross
"""
Routines to make ProtoMS single topology template

This module defines these public function
make_single
write_map
summarize

Can be executed from the command line as a stand-alone program
"""

from __future__ import print_function
import logging

from protomslib import simulationobjects as sim
from protomslib.templates import make_single, summarize_single, write_map

logger = logging.getLogger('protoms')

<<<<<<< HEAD
=======
def _make_dict(atoms,moltem,pdbres,objdict=None,onlypdb=False) :
  """ 
  Finds a TemplateAtom and an Atom object for each atom in atoms
  
  Parameters
  ---------- 
  atoms : list of string
    the atom to lookup
  moltem : MolTemplate
    the template to search in
  pdbres : Residue
    the pdb residue to search in
  objdict : dictionary, optional
    dictionary to add information to
  onlypdb : boolean, optional
    flag indicating if only find Atom object
  
  Returns
  -------
  dictionary
    for each atom in atoms parameter, a dictionary with
    keys "tem" and "pdb", which has a TemplateAtom and Atom object
    as its value
  """
  if objdict is None : objdict = {}
  for atom in atoms :
    if atom in objdict : continue
    objdict[atom] = {}
    if not onlypdb :
      for tatom in moltem.atoms :
        if tatom.name.strip().upper() == atom :
          objdict[atom]["tem"] = tatom
          break
    for patom in pdbres.atoms :
      if patom.name.strip().upper() == atom :
        objdict[atom]["pdb"] = patom
        break
    if "pdb" not in objdict[atom] :
      logger.warning("Warning: Could not find atom %s in the pdb-file, cannot look for map for this atom"%atom)
      objdict[atom]["pdb"] = None
  return objdict

def _make_map(tem1,tem2,pdb1,pdb2,cmap) :
  """
  Make a correspondance map from template 1 to template 2
  
  The cmap dictionary will be populated with key value pairs:
  cmap[atom1] = atom2,
  where atom1 belongs to tem1 and atom2 belongs to tem2
  atom2 can be dum, in case non-correspondance is assumed
  
  Parameters
  ----------
  tem1 : TemplateFile
    first template file
  tem2 : TemplateFile
    second template file
  pdb1 : PDBFile
    structure template for tem1
  pdb2 : PDBFile
    structure template for tem2
  cmap : dictionary of string
    full, partial or empty map of correspondance

  Raises
  ------
  SetupError
    if dummies in cmap.keys()
  """
 
  not_taken1, not_taken2 = _auto_map(tem1.templates[0], tem2.templates[0], pdb1, pdb2,cmap)

  # Now we have gotten so-far that we have to ask the user for the rest...

  if not_taken1 or not_taken2 :

    # Print out useful information
    logger.info("")
    logger.info("These are the un-matched atoms of template 1: %s"%" ".join(not_taken1))
    logger.info("These are the un-matched atoms of template 2: %s"%" ".join(not_taken2))
 
    logger.info("")
    logger.info("These are the distances (A): ")
    logger.info("%8s%s"%("","".join("%8s"%atom for atom in not_taken1)))
    for atom2 in not_taken2 :
      outstr = "%8s"%atom2
      for atom1 in not_taken1 :
        dist = objdict1[atom1]["pdb"].coords-objdict2[atom2]["pdb"].coords
        dist = np.sqrt(np.sum(dist*dist))
        outstr = outstr +  "%8.3f"%dist
      logger.info(outstr)
    logger.info("")
  
    found = {}
    for atom1 in not_taken1 :
      atom2 = ""
      dummy = False
      while atom2 not in not_taken2 and not dummy :
        print "Enter the corresponding atom for %s: "%atom1,
        test = raw_input().strip().upper()
        if len(test) == 0 or test.startswith("DUM") :
          dummy = True
          atom2 = ""
        else :
          atom2 = test
      if dummy :
        found[atom1] = "DUM"
      else :
        found[atom1] = atom2
    logger.info("")
    logger.info("User maps:\n%s"%" ".join("%s-%s"%(atom1,found[atom1]) for atom1 in sorted(found.keys())))
    for atom1 in found :
      atom2 = found[atom1] 
      not_taken1.remove(atom1)
      if atom2 != "DUM": 
        not_taken2.remove(atom2)
      cmap[atom1] = atom2  

def _auto_map(tem1,tem2,pdb1,pdb2,cmap):
  """
  As far as possible update cmap based on atom matching
  between templates and pbs according to the below criteria:
  1) squared inter-atom distances < 0.02 A**2
  2) atom type
  
  
  The cmap dictionary will be populated with key value pairs:
  cmap[atom1] = atom2,
  where atom1 belongs to tem1 and atom2 belongs to tem2
  atom2 can be dum, in case non-correspondance is assumed
  
  Parameters
  ----------
  tem1 : MolTemplate
    first template 
  tem2 : MolTemplate
    second template file
  pdb1 : PDBFile
    structure template for tem1
  pdb2 : PDBFile
    structure template for tem2
  cmap : dictionary of string
    full, partial or empty map of correspondance

  Raises
  ------
  SetupError
    if dummies in cmap.keys()
  """
  # Create a list of atom names in both templates
  # The purpose of the routine is then to empty these lists!
  not_taken1 = [atom.name.strip().upper() for atom in tem1.atoms]
  not_taken2 = [atom.name.strip().upper() for atom in tem2.atoms]

  # First we will look in the given cmap to see if we already have some maps given
  for atom1 in cmap :
    atom2 = cmap[atom1]
    if atom1.startswith("DUM") :
      sim.SetupError("Do not support dummies in V0 at the moment.")  
    if atom1 in not_taken1 :
      if atom2 != "DUM" :
        if atom2 in not_taken2 :
          not_taken1.remove(atom1)
          not_taken2.remove(atom2)    
        else :
          logger.warning("Warning: Could not find atom %s in the second template file, will ignore this map."%atom2)
          del cmap[atom1]
      else :
        not_taken1.remove(atom1)     
    else :
      logger.warning("Warning: Could not find atom %s in the first template file, will ignore this map."%atom2)
      del cmap[atom1]
  logger.info("Pre-defined maps:\n%s"%" ".join("%s-%s"%(atom1,cmap[atom1]) for atom1 in sorted(cmap.keys())))
  return not_taken1, not_taken2

  # Next we will calculate pair-wise distance from the given pdb structures,
  # use a cut-off of 0.02 A^2 to determine possible pair and then use atom type as the final filter
  if not_taken1 or not_taken2 :
    objdict1 = _make_dict(not_taken1,tem1,pdb1.residues[1])
    objdict2 = _make_dict(not_taken2,tem2,pdb2.residues[1])
    found = {}
    for atom1 in not_taken1 :
      if objdict1[atom1]["pdb"] is None : continue
      for atom2 in not_taken2 :
        if objdict2[atom2]["pdb"] is None : continue
        dist2 = objdict1[atom1]["pdb"].coords-objdict2[atom2]["pdb"].coords
        dist2 = np.sum(dist2*dist2)
        type1 = objdict1[atom1]["tem"].param0.params[0] # The atom type is the 0:th parameter of a clj parameter
        type2 = objdict2[atom2]["tem"].param0.params[0]
        if dist2 < 0.02 and type1 == type2 :
          found[atom1] = atom2
          break
    logger.info("Distance/atom type maps:\n%s\n"%" ".join("%s-%s"%(atom1,found[atom1]) for atom1 in sorted(found.keys())))
    for atom1 in found :
      atom2 = found[atom1] 
      not_taken1.remove(atom1)
      not_taken2.remove(atom2)
      cmap[atom1] = atom2

def _make_ele_tem(tem1,tem2,cmap) :
  """
  Make new single topology template file for electrostatic leg
  
  Parameters
  ----------
  tem1 : TemplateFile
    first template file
  tem2 : TemplateFile
    second template file
  cmap : dictionary of string
    map of correspondance

  Returns
  -------
  TemplateFile
    the created template file
  """
  
  # Make copies of the objects first so we can manipulate them without modifying the original templates
  tem1 = copy.deepcopy(tem1)
  tem2 = copy.deepcopy(tem2)
  
  # Copy all clj parameters from tem2 to tem1
  if tem1.cljparams :
    start = max(p.index for p in tem1.cljparams) + 1    
  else :
    start = -50000
  for index,param in enumerate(tem2.cljparams,start) :
    if index > 0 : param.index = index
    tem1.cljparams.append(param)

  # Change the parm1 for all atoms in tem1
  nextidx = max(p.index for p in tem1.cljparams) + 1   
  for atom1 in tem1.templates[0].atoms :
    atom2 = cmap[atom1.name.upper()]
    if atom2 != "DUM" : # Needs to find atom in tem2
      for atom3 in tem2.templates[0].atoms :
        if atom3.name.strip().upper() == atom2 :
          atom1.param1 = atom3.param0 
          tempch = atom1.param1.params[2]
          atom1.param1.params = list(atom1.param0.params) # This make sure that we do not change vdw
          atom1.param1.params[2] = tempch
          break
    else :
      # Needs to create a new parameter
      newparam = copy.deepcopy(atom1.param1)
      newparam.index = nextidx
      nextidx = nextidx + 1
      newparam.params[2] = "0.00000" # For clj parameters, 3:rd parameter is the charge
      atom1.param1 = newparam
      tem1.cljparams.append(newparam)

  return tem1
  
def _make_vdw_tem(tem1,tem2,pdb1,pdb2,cmap,usepdb=True,gaffversion="gaff16") :
  """
  Make new single topology template file for van der Waals leg
  
  Parameters
  ----------
  tem1 : TemplateFile
    first template file
  tem2 : TemplateFile
    second template file
  pdb1 : PDBFile
    structure template for tem1
  pdb2 : PDBFile
    structure template for tem2
  cmap : dictionary of string
    map of correspondance
  usepdb : boolean, optional
    flag indicating if using variable geometries from pdb-file
  gaffversion : str, optional
    version of gaff to use, defaults to gaff16

  Returns
  -------
  TemplateFile
    the created template file
  """
 
  def find_param(atoms,temset,gaffset) :
    """ Find force field index and equilibrium value for atom types
    """
    ratoms = atoms[::-1]
    idx = -1
    # Try to look in the temset first
    for atoms2 in temset :
      if atoms2.atoms == atoms or atoms2 == ratoms :
        return atoms2.param.index,atom2.param.params[1]
    # Next loop through the GAFF set
    if len(atoms) == 4 :
       param = gaffset.get_params(atoms)
       return param.index,param.terms
    else:
       param = gaffset.get_params(atoms)
       return param.index,param.b0
    return -1,-1

  def find_pdbparam(atoms,objdict) :
    """ Find bond lengths and angles in pdb files
    """
    allcoords = [objdict[atom]["pdb"].coords for atom in atoms]
    allcoords = np.array(allcoords)
    if len(atoms) == 2 :
      return np.sqrt(np.sum((allcoords[0,:]-allcoords[1,:])**2))
    elif len(atoms) == 3 :
      return sim.angle_atms(allcoords[0,:],allcoords[1,:],allcoords[2,:])*180.0/np.pi
    return 0.0

  def make_variable(atom) :
    """ Add variable geometry to a molecular template
    """
    # Skip this if the atom is bonded to a dummy atom
    if atom.bondedto in ["DM1","DM2","DM3"] : return
    # This flags the creating of a dummy angle
    defangle = not atom.angleto in ["DM1","DM2","DM3"]

    # Store away z-matrix atoms and their names
    zmatatoms = [atom,atom.bondedto]
    if defangle : zmatatoms.append(atom.angleto)
    zmatnames1 = [zatom.name.upper() for zatom in zmatatoms]
    zmatnames2 = [cmap[zatom.name.upper()] for zatom in zmatatoms]
    atomtypes1 = [zatom.param0.params[0] for zatom in zmatatoms] # Atom types for template 1
    if usepdb : # If we should take the geometry from the pdb-files
      _make_dict(zmatnames1,tem1.templates[0],pdb1.residues[1],objdict1,onlypdb=True) # Find the Atom object and put in a dictionary
      bond1 = find_pdbparam(zmatnames1[:2],objdict1) 
    else : # If we should take the geometry from GAFF
      dummy,bond1 = find_param(atomtypes1[:2],temsets["bond"],gaffsets["bond"])
    if isinstance(atom.param1,int) : # Check if this atom should be perturbed to a dummy
      tem1.templates[0].variables.append("# %s to dummy"%"-".join(atomtypes0[:2]))
      tem1.templates[0].variables.append("variable %s %s bond %.3f %.3f"%(atom.name,atom.residue,bond1,0.200)) # Shrink bond to within vdw-sphere
    else : # State V1 has cljparameters
      atomtypes2 = [zatom.param1.params[0] for zatom in zmatatoms]
      if usepdb :
        _make_dict(zmatnames2,tem2.templates[0],pdb2.residues[1],objdict2,onlypdb=True)  
        bond2 = find_pdbparam(zmatnames2[:2],objdict2)
        if defangle :
          angle1 = find_pdbparam(zmatnames1,objdict1)
          angle2 = find_pdbparam(zmatnames2,objdict2)
      else :
        dummy,bond2 = find_param(atomtypes2[:2],temsets["bond"],gaffsets["bond"])      
        if defangle :
          dummy,angle1 = find_param(atomtypes1,temsets["angle"],gaffsets["angle"])       
          dummy,angle2 = find_param(atomtypes2,temsets["angle"],gaffsets["angle"])   
      # Add variable geometry for bond and angle
      if bond1 != bond2 :
        tem1.templates[0].variables.append("# %s to %s at atoms %s"%("-".join(atomtypes1[:2]),"-".join(atomtypes2[:2]),"-".join(zmatnames1[:2])))
        tem1.templates[0].variables.append("variable %s %s bond %.3f %.3f"%(atom.name,atom.residue,bond1,bond2))     
      if defangle and angle1 != angle2 :
        tem1.templates[0].variables.append("# %s to %s at atoms %s"%("-".join(atomtypes1),"-".join(atomtypes2),"-".join(zmatnames1)))
        tem1.templates[0].variables.append("variable %s %s angle %.3f %.3f"%(atom.name,atom.residue,angle1,angle2)) 

  # MAIN routine

  # Make copies of the objects first so we can manipulate them without modifying the original templates
  tem1 = copy.deepcopy(tem1)
  tem2 = copy.deepcopy(tem2)
  
  # Copy all clj parameters from tem2 to tem1, both of the sets will be modified below
  if tem1.cljparams :
    start = max(p.index for p in tem1.cljparams) + 1    
  else :
    start = -50000
  for index,param in enumerate(tem2.cljparams,start) :
    if index > 0 : param.index = index
    tem1.cljparams.append(param)

  # Change the parm0 and parm1 for all atoms in tem1
  atomlist = [] # Will contain atoms where the atomtype changes
  nextidx = max(p.index for p in tem1.cljparams) + 1   
  for atom1 in tem1.templates[0].atoms :
    atom2 = cmap[atom1.name.upper()]
    if atom2 != "DUM" : # Needs to find atom in tem2
      for atom3 in tem2.templates[0].atoms :
        if atom3.name.strip().upper() == atom2 :
          atom1.param0.params[2] = atom3.param0.params[2] # Change the charges
          atom1.param1 = atom3.param0 # Change the param1, charge AND vdw
          # If the atom type is different, store away it
          if atom1.param0.params[0] != atom1.param1.params[0] : atomlist.append(atom1)
          break
    else :
      # Needs to create a new parameter
      newparam = copy.deepcopy(atom1.param1)
      newparam.index = nextidx
      nextidx = nextidx + 1
      tem1.cljparams.append(newparam)
      newparam.params[2] = "0.00000" # Set the charge to zero
      atom1.param0 = newparam
      atom1.param1 = 100 # This is a dummy parameter
      atomlist.append(atom1)

  # Now we need to change the connectivity of the template so that the intramolecular energies/geometry are correctly calculated
  #print "\nThe following atoms change type: %s"%" ".join("%s"%atom.name for atom in atomlist)

  # Setup parameter sets to search
  gaffname = sim.standard_filename(gaffversion+".ff","parameter")
  gaffsets = {ptype:sim.ParameterSet(ptype,gaffname) for ptype in ["bond","angle","dihedral"]}
  temsets = {"bond" : tem1.bondatoms,"angle" : tem1.angleatoms,"dihedral" : tem1.dihedralatoms}
>>>>>>> 4b9bfc70

def get_arg_parser():
    import argparse
    # Setup a parser of the command-line arguments
    parser = argparse.ArgumentParser(
        description="Program to setup template files for single-toplogy"
                    " perturbations semi-automatically"
    )
    parser.add_argument('-t0', '--tem0', help="Template file for V0")
    parser.add_argument('-t1', '--tem1', help="Template file for V1")
    parser.add_argument('-p0', '--pdb0', help="PDB-file for V0")
    parser.add_argument('-p1', '--pdb1', help="PDB-file for V1")
    parser.add_argument(
        '-m', '--map', help="the correspondance map from V0 to V1")
    parser.add_argument(
        '-o', '--out', help="prefix of the output file", default="single")
    parser.add_argument(
        '--gaff',
        help="the version of GAFF to use for ligand",
        default="gaff16")
    return parser


#
# If this is run from the command-line
#
if __name__ == '__main__':

    args = get_arg_parser().parse_args()

    # Setup the logger
    logger = sim.setup_logger("make_single_py.log")

    if args.tem0 is None or args.tem1 is None or args.pdb0 is None or \
       args.pdb1 is None:
        sim.SetupError("Not all four necessary input files given. "
                       "Cannot setup single-topology")

    eletem, vdwtem, combtem, cmap = make_single(
        args.tem0,
        args.tem1,
        args.pdb0,
        args.pdb1,
        args.map,
        gaffversion=args.gaff)
    eletem.write(args.out + "_ele.tem")
    vdwtem.write(args.out + "_vdw.tem")
    combtem.write(args.out + "_comb.tem")
    if args.map is None:
        write_map(cmap, args.out + "_cmap.dat")

    # Write out a summary
    summarize_single(eletem, vdwtem, logger.info)<|MERGE_RESOLUTION|>--- conflicted
+++ resolved
@@ -3,6 +3,7 @@
 #          Chris Cave-Ayland
 #          Samuel Genheden
 #          Gregory Ross
+
 """
 Routines to make ProtoMS single topology template
 
@@ -14,436 +15,31 @@
 Can be executed from the command line as a stand-alone program
 """
 
-from __future__ import print_function
+import copy
 import logging
 
 from protomslib import simulationobjects as sim
-from protomslib.templates import make_single, summarize_single, write_map
+from protomslib.templates import make_single, write_map, summarize_single
 
 logger = logging.getLogger('protoms')
 
-<<<<<<< HEAD
-=======
-def _make_dict(atoms,moltem,pdbres,objdict=None,onlypdb=False) :
-  """ 
-  Finds a TemplateAtom and an Atom object for each atom in atoms
-  
-  Parameters
-  ---------- 
-  atoms : list of string
-    the atom to lookup
-  moltem : MolTemplate
-    the template to search in
-  pdbres : Residue
-    the pdb residue to search in
-  objdict : dictionary, optional
-    dictionary to add information to
-  onlypdb : boolean, optional
-    flag indicating if only find Atom object
-  
-  Returns
-  -------
-  dictionary
-    for each atom in atoms parameter, a dictionary with
-    keys "tem" and "pdb", which has a TemplateAtom and Atom object
-    as its value
-  """
-  if objdict is None : objdict = {}
-  for atom in atoms :
-    if atom in objdict : continue
-    objdict[atom] = {}
-    if not onlypdb :
-      for tatom in moltem.atoms :
-        if tatom.name.strip().upper() == atom :
-          objdict[atom]["tem"] = tatom
-          break
-    for patom in pdbres.atoms :
-      if patom.name.strip().upper() == atom :
-        objdict[atom]["pdb"] = patom
-        break
-    if "pdb" not in objdict[atom] :
-      logger.warning("Warning: Could not find atom %s in the pdb-file, cannot look for map for this atom"%atom)
-      objdict[atom]["pdb"] = None
-  return objdict
-
-def _make_map(tem1,tem2,pdb1,pdb2,cmap) :
-  """
-  Make a correspondance map from template 1 to template 2
-  
-  The cmap dictionary will be populated with key value pairs:
-  cmap[atom1] = atom2,
-  where atom1 belongs to tem1 and atom2 belongs to tem2
-  atom2 can be dum, in case non-correspondance is assumed
-  
-  Parameters
-  ----------
-  tem1 : TemplateFile
-    first template file
-  tem2 : TemplateFile
-    second template file
-  pdb1 : PDBFile
-    structure template for tem1
-  pdb2 : PDBFile
-    structure template for tem2
-  cmap : dictionary of string
-    full, partial or empty map of correspondance
-
-  Raises
-  ------
-  SetupError
-    if dummies in cmap.keys()
-  """
- 
-  not_taken1, not_taken2 = _auto_map(tem1.templates[0], tem2.templates[0], pdb1, pdb2,cmap)
-
-  # Now we have gotten so-far that we have to ask the user for the rest...
-
-  if not_taken1 or not_taken2 :
-
-    # Print out useful information
-    logger.info("")
-    logger.info("These are the un-matched atoms of template 1: %s"%" ".join(not_taken1))
-    logger.info("These are the un-matched atoms of template 2: %s"%" ".join(not_taken2))
- 
-    logger.info("")
-    logger.info("These are the distances (A): ")
-    logger.info("%8s%s"%("","".join("%8s"%atom for atom in not_taken1)))
-    for atom2 in not_taken2 :
-      outstr = "%8s"%atom2
-      for atom1 in not_taken1 :
-        dist = objdict1[atom1]["pdb"].coords-objdict2[atom2]["pdb"].coords
-        dist = np.sqrt(np.sum(dist*dist))
-        outstr = outstr +  "%8.3f"%dist
-      logger.info(outstr)
-    logger.info("")
-  
-    found = {}
-    for atom1 in not_taken1 :
-      atom2 = ""
-      dummy = False
-      while atom2 not in not_taken2 and not dummy :
-        print "Enter the corresponding atom for %s: "%atom1,
-        test = raw_input().strip().upper()
-        if len(test) == 0 or test.startswith("DUM") :
-          dummy = True
-          atom2 = ""
-        else :
-          atom2 = test
-      if dummy :
-        found[atom1] = "DUM"
-      else :
-        found[atom1] = atom2
-    logger.info("")
-    logger.info("User maps:\n%s"%" ".join("%s-%s"%(atom1,found[atom1]) for atom1 in sorted(found.keys())))
-    for atom1 in found :
-      atom2 = found[atom1] 
-      not_taken1.remove(atom1)
-      if atom2 != "DUM": 
-        not_taken2.remove(atom2)
-      cmap[atom1] = atom2  
-
-def _auto_map(tem1,tem2,pdb1,pdb2,cmap):
-  """
-  As far as possible update cmap based on atom matching
-  between templates and pbs according to the below criteria:
-  1) squared inter-atom distances < 0.02 A**2
-  2) atom type
-  
-  
-  The cmap dictionary will be populated with key value pairs:
-  cmap[atom1] = atom2,
-  where atom1 belongs to tem1 and atom2 belongs to tem2
-  atom2 can be dum, in case non-correspondance is assumed
-  
-  Parameters
-  ----------
-  tem1 : MolTemplate
-    first template 
-  tem2 : MolTemplate
-    second template file
-  pdb1 : PDBFile
-    structure template for tem1
-  pdb2 : PDBFile
-    structure template for tem2
-  cmap : dictionary of string
-    full, partial or empty map of correspondance
-
-  Raises
-  ------
-  SetupError
-    if dummies in cmap.keys()
-  """
-  # Create a list of atom names in both templates
-  # The purpose of the routine is then to empty these lists!
-  not_taken1 = [atom.name.strip().upper() for atom in tem1.atoms]
-  not_taken2 = [atom.name.strip().upper() for atom in tem2.atoms]
-
-  # First we will look in the given cmap to see if we already have some maps given
-  for atom1 in cmap :
-    atom2 = cmap[atom1]
-    if atom1.startswith("DUM") :
-      sim.SetupError("Do not support dummies in V0 at the moment.")  
-    if atom1 in not_taken1 :
-      if atom2 != "DUM" :
-        if atom2 in not_taken2 :
-          not_taken1.remove(atom1)
-          not_taken2.remove(atom2)    
-        else :
-          logger.warning("Warning: Could not find atom %s in the second template file, will ignore this map."%atom2)
-          del cmap[atom1]
-      else :
-        not_taken1.remove(atom1)     
-    else :
-      logger.warning("Warning: Could not find atom %s in the first template file, will ignore this map."%atom2)
-      del cmap[atom1]
-  logger.info("Pre-defined maps:\n%s"%" ".join("%s-%s"%(atom1,cmap[atom1]) for atom1 in sorted(cmap.keys())))
-  return not_taken1, not_taken2
-
-  # Next we will calculate pair-wise distance from the given pdb structures,
-  # use a cut-off of 0.02 A^2 to determine possible pair and then use atom type as the final filter
-  if not_taken1 or not_taken2 :
-    objdict1 = _make_dict(not_taken1,tem1,pdb1.residues[1])
-    objdict2 = _make_dict(not_taken2,tem2,pdb2.residues[1])
-    found = {}
-    for atom1 in not_taken1 :
-      if objdict1[atom1]["pdb"] is None : continue
-      for atom2 in not_taken2 :
-        if objdict2[atom2]["pdb"] is None : continue
-        dist2 = objdict1[atom1]["pdb"].coords-objdict2[atom2]["pdb"].coords
-        dist2 = np.sum(dist2*dist2)
-        type1 = objdict1[atom1]["tem"].param0.params[0] # The atom type is the 0:th parameter of a clj parameter
-        type2 = objdict2[atom2]["tem"].param0.params[0]
-        if dist2 < 0.02 and type1 == type2 :
-          found[atom1] = atom2
-          break
-    logger.info("Distance/atom type maps:\n%s\n"%" ".join("%s-%s"%(atom1,found[atom1]) for atom1 in sorted(found.keys())))
-    for atom1 in found :
-      atom2 = found[atom1] 
-      not_taken1.remove(atom1)
-      not_taken2.remove(atom2)
-      cmap[atom1] = atom2
-
-def _make_ele_tem(tem1,tem2,cmap) :
-  """
-  Make new single topology template file for electrostatic leg
-  
-  Parameters
-  ----------
-  tem1 : TemplateFile
-    first template file
-  tem2 : TemplateFile
-    second template file
-  cmap : dictionary of string
-    map of correspondance
-
-  Returns
-  -------
-  TemplateFile
-    the created template file
-  """
-  
-  # Make copies of the objects first so we can manipulate them without modifying the original templates
-  tem1 = copy.deepcopy(tem1)
-  tem2 = copy.deepcopy(tem2)
-  
-  # Copy all clj parameters from tem2 to tem1
-  if tem1.cljparams :
-    start = max(p.index for p in tem1.cljparams) + 1    
-  else :
-    start = -50000
-  for index,param in enumerate(tem2.cljparams,start) :
-    if index > 0 : param.index = index
-    tem1.cljparams.append(param)
-
-  # Change the parm1 for all atoms in tem1
-  nextidx = max(p.index for p in tem1.cljparams) + 1   
-  for atom1 in tem1.templates[0].atoms :
-    atom2 = cmap[atom1.name.upper()]
-    if atom2 != "DUM" : # Needs to find atom in tem2
-      for atom3 in tem2.templates[0].atoms :
-        if atom3.name.strip().upper() == atom2 :
-          atom1.param1 = atom3.param0 
-          tempch = atom1.param1.params[2]
-          atom1.param1.params = list(atom1.param0.params) # This make sure that we do not change vdw
-          atom1.param1.params[2] = tempch
-          break
-    else :
-      # Needs to create a new parameter
-      newparam = copy.deepcopy(atom1.param1)
-      newparam.index = nextidx
-      nextidx = nextidx + 1
-      newparam.params[2] = "0.00000" # For clj parameters, 3:rd parameter is the charge
-      atom1.param1 = newparam
-      tem1.cljparams.append(newparam)
-
-  return tem1
-  
-def _make_vdw_tem(tem1,tem2,pdb1,pdb2,cmap,usepdb=True,gaffversion="gaff16") :
-  """
-  Make new single topology template file for van der Waals leg
-  
-  Parameters
-  ----------
-  tem1 : TemplateFile
-    first template file
-  tem2 : TemplateFile
-    second template file
-  pdb1 : PDBFile
-    structure template for tem1
-  pdb2 : PDBFile
-    structure template for tem2
-  cmap : dictionary of string
-    map of correspondance
-  usepdb : boolean, optional
-    flag indicating if using variable geometries from pdb-file
-  gaffversion : str, optional
-    version of gaff to use, defaults to gaff16
-
-  Returns
-  -------
-  TemplateFile
-    the created template file
-  """
- 
-  def find_param(atoms,temset,gaffset) :
-    """ Find force field index and equilibrium value for atom types
-    """
-    ratoms = atoms[::-1]
-    idx = -1
-    # Try to look in the temset first
-    for atoms2 in temset :
-      if atoms2.atoms == atoms or atoms2 == ratoms :
-        return atoms2.param.index,atom2.param.params[1]
-    # Next loop through the GAFF set
-    if len(atoms) == 4 :
-       param = gaffset.get_params(atoms)
-       return param.index,param.terms
-    else:
-       param = gaffset.get_params(atoms)
-       return param.index,param.b0
-    return -1,-1
-
-  def find_pdbparam(atoms,objdict) :
-    """ Find bond lengths and angles in pdb files
-    """
-    allcoords = [objdict[atom]["pdb"].coords for atom in atoms]
-    allcoords = np.array(allcoords)
-    if len(atoms) == 2 :
-      return np.sqrt(np.sum((allcoords[0,:]-allcoords[1,:])**2))
-    elif len(atoms) == 3 :
-      return sim.angle_atms(allcoords[0,:],allcoords[1,:],allcoords[2,:])*180.0/np.pi
-    return 0.0
-
-  def make_variable(atom) :
-    """ Add variable geometry to a molecular template
-    """
-    # Skip this if the atom is bonded to a dummy atom
-    if atom.bondedto in ["DM1","DM2","DM3"] : return
-    # This flags the creating of a dummy angle
-    defangle = not atom.angleto in ["DM1","DM2","DM3"]
-
-    # Store away z-matrix atoms and their names
-    zmatatoms = [atom,atom.bondedto]
-    if defangle : zmatatoms.append(atom.angleto)
-    zmatnames1 = [zatom.name.upper() for zatom in zmatatoms]
-    zmatnames2 = [cmap[zatom.name.upper()] for zatom in zmatatoms]
-    atomtypes1 = [zatom.param0.params[0] for zatom in zmatatoms] # Atom types for template 1
-    if usepdb : # If we should take the geometry from the pdb-files
-      _make_dict(zmatnames1,tem1.templates[0],pdb1.residues[1],objdict1,onlypdb=True) # Find the Atom object and put in a dictionary
-      bond1 = find_pdbparam(zmatnames1[:2],objdict1) 
-    else : # If we should take the geometry from GAFF
-      dummy,bond1 = find_param(atomtypes1[:2],temsets["bond"],gaffsets["bond"])
-    if isinstance(atom.param1,int) : # Check if this atom should be perturbed to a dummy
-      tem1.templates[0].variables.append("# %s to dummy"%"-".join(atomtypes0[:2]))
-      tem1.templates[0].variables.append("variable %s %s bond %.3f %.3f"%(atom.name,atom.residue,bond1,0.200)) # Shrink bond to within vdw-sphere
-    else : # State V1 has cljparameters
-      atomtypes2 = [zatom.param1.params[0] for zatom in zmatatoms]
-      if usepdb :
-        _make_dict(zmatnames2,tem2.templates[0],pdb2.residues[1],objdict2,onlypdb=True)  
-        bond2 = find_pdbparam(zmatnames2[:2],objdict2)
-        if defangle :
-          angle1 = find_pdbparam(zmatnames1,objdict1)
-          angle2 = find_pdbparam(zmatnames2,objdict2)
-      else :
-        dummy,bond2 = find_param(atomtypes2[:2],temsets["bond"],gaffsets["bond"])      
-        if defangle :
-          dummy,angle1 = find_param(atomtypes1,temsets["angle"],gaffsets["angle"])       
-          dummy,angle2 = find_param(atomtypes2,temsets["angle"],gaffsets["angle"])   
-      # Add variable geometry for bond and angle
-      if bond1 != bond2 :
-        tem1.templates[0].variables.append("# %s to %s at atoms %s"%("-".join(atomtypes1[:2]),"-".join(atomtypes2[:2]),"-".join(zmatnames1[:2])))
-        tem1.templates[0].variables.append("variable %s %s bond %.3f %.3f"%(atom.name,atom.residue,bond1,bond2))     
-      if defangle and angle1 != angle2 :
-        tem1.templates[0].variables.append("# %s to %s at atoms %s"%("-".join(atomtypes1),"-".join(atomtypes2),"-".join(zmatnames1)))
-        tem1.templates[0].variables.append("variable %s %s angle %.3f %.3f"%(atom.name,atom.residue,angle1,angle2)) 
-
-  # MAIN routine
-
-  # Make copies of the objects first so we can manipulate them without modifying the original templates
-  tem1 = copy.deepcopy(tem1)
-  tem2 = copy.deepcopy(tem2)
-  
-  # Copy all clj parameters from tem2 to tem1, both of the sets will be modified below
-  if tem1.cljparams :
-    start = max(p.index for p in tem1.cljparams) + 1    
-  else :
-    start = -50000
-  for index,param in enumerate(tem2.cljparams,start) :
-    if index > 0 : param.index = index
-    tem1.cljparams.append(param)
-
-  # Change the parm0 and parm1 for all atoms in tem1
-  atomlist = [] # Will contain atoms where the atomtype changes
-  nextidx = max(p.index for p in tem1.cljparams) + 1   
-  for atom1 in tem1.templates[0].atoms :
-    atom2 = cmap[atom1.name.upper()]
-    if atom2 != "DUM" : # Needs to find atom in tem2
-      for atom3 in tem2.templates[0].atoms :
-        if atom3.name.strip().upper() == atom2 :
-          atom1.param0.params[2] = atom3.param0.params[2] # Change the charges
-          atom1.param1 = atom3.param0 # Change the param1, charge AND vdw
-          # If the atom type is different, store away it
-          if atom1.param0.params[0] != atom1.param1.params[0] : atomlist.append(atom1)
-          break
-    else :
-      # Needs to create a new parameter
-      newparam = copy.deepcopy(atom1.param1)
-      newparam.index = nextidx
-      nextidx = nextidx + 1
-      tem1.cljparams.append(newparam)
-      newparam.params[2] = "0.00000" # Set the charge to zero
-      atom1.param0 = newparam
-      atom1.param1 = 100 # This is a dummy parameter
-      atomlist.append(atom1)
-
-  # Now we need to change the connectivity of the template so that the intramolecular energies/geometry are correctly calculated
-  #print "\nThe following atoms change type: %s"%" ".join("%s"%atom.name for atom in atomlist)
-
-  # Setup parameter sets to search
-  gaffname = sim.standard_filename(gaffversion+".ff","parameter")
-  gaffsets = {ptype:sim.ParameterSet(ptype,gaffname) for ptype in ["bond","angle","dihedral"]}
-  temsets = {"bond" : tem1.bondatoms,"angle" : tem1.angleatoms,"dihedral" : tem1.dihedralatoms}
->>>>>>> 4b9bfc70
 
 def get_arg_parser():
     import argparse
     # Setup a parser of the command-line arguments
     parser = argparse.ArgumentParser(
-        description="Program to setup template files for single-toplogy"
-                    " perturbations semi-automatically"
-    )
+        description="Program to setup template files for single-toplogy "
+                    "perturbations semi-automatically")
     parser.add_argument('-t0', '--tem0', help="Template file for V0")
     parser.add_argument('-t1', '--tem1', help="Template file for V1")
     parser.add_argument('-p0', '--pdb0', help="PDB-file for V0")
     parser.add_argument('-p1', '--pdb1', help="PDB-file for V1")
-    parser.add_argument(
-        '-m', '--map', help="the correspondance map from V0 to V1")
-    parser.add_argument(
-        '-o', '--out', help="prefix of the output file", default="single")
-    parser.add_argument(
-        '--gaff',
-        help="the version of GAFF to use for ligand",
-        default="gaff16")
+    parser.add_argument('-m', '--map',
+                        help="the correspondance map from V0 to V1")
+    parser.add_argument('-o', '--out', default="single",
+                        help="prefix of the output file")
+    parser.add_argument('--gaff', default="gaff16",
+                        help="the version of GAFF to use for ligand")
     return parser
 
 
@@ -457,23 +53,17 @@
     # Setup the logger
     logger = sim.setup_logger("make_single_py.log")
 
-    if args.tem0 is None or args.tem1 is None or args.pdb0 is None or \
-       args.pdb1 is None:
-        sim.SetupError("Not all four necessary input files given. "
-                       "Cannot setup single-topology")
+    if None in (args.tem0, args.tem1, args.pdb0, args.pdb1):
+        sim.SetupError("Not all four necessary input files given. Cannot setup single-topology")
 
-    eletem, vdwtem, combtem, cmap = make_single(
-        args.tem0,
-        args.tem1,
-        args.pdb0,
-        args.pdb1,
-        args.map,
-        gaffversion=args.gaff)
-    eletem.write(args.out + "_ele.tem")
-    vdwtem.write(args.out + "_vdw.tem")
-    combtem.write(args.out + "_comb.tem")
+    eletem,vdwtem,combtem,cmap = make_single(args.tem0,args.tem1,args.pdb0,args.pdb1,args.map,gaffversion=args.gaff)
+    eletem.write(args.out+"_ele.tem")
+    vdwtem.write(args.out+"_vdw.tem")
+    combtem.write(args.out+"_comb.tem")
     if args.map is None:
-        write_map(cmap, args.out + "_cmap.dat")
+        write_map(cmap,args.out+"_cmap.dat")
 
-    # Write out a summary
-    summarize_single(eletem, vdwtem, logger.info)+      # Write out a summary
+    summarize_single(eletem,vdwtem,logger.info)
+
+ 