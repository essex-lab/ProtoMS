from collections import defaultdict
from itertools import chain
import matplotlib
import numpy as np
import os
import six
import sys
from protomslib import free_energy as fe

if "DISPLAY" not in os.environ or os.environ["DISPLAY"] == "":
    matplotlib.use('Agg')
import matplotlib.pyplot as plt


class TI_decomposed(fe.Estimator):
    """Estimate free differences using ThermodynamicIntegration. The class
    performs individual calculations for each component of the system
    interaction and internal energies. Results from each component
    will sum to give the same result as the total energy. The
    decomposition of the total free energy is not well-defined however
    can be indicative of the dominant terms in a free energy change.
    """
    def __init__(self, lambdas, results_name='results',
                 subdir_glob='./', **kwargs):
        """Parameters
        ---------
        lambdas: list of numbers
            lambda values used in a calculation
        results_name : string, optional
          Filename of the ProtoMS results file to use
        subdir_glob : string, optional
          The glob string to use when seaching for result subdirectories
        **kwargs :
          Additional keyword arguments are ignored
        """
        self.estimators = defaultdict(
            lambda: fe.TI(lambdas, results_name, subdir_glob))
        self.lambdas = lambdas
        self.subdir_glob = subdir_glob
        self.results_name = results_name

    def add_data(self, series):
        """Save data from a SnapshotResults.series object
        for later calculation. Return the length of the data series added.

        Parameters
        ----------
        series: SnapshotResults.series
            free energy simulation data for a particular lambda value

        """
        dlam = series.lamf[0]-series.lamb[0]
        min_len = 10E20
        for name, term in six.iteritems(series.interaction_energies):
            for energy in term[:-1]:
                dat = (energy.forw-energy.back) / dlam
                min_len = len(dat) if len(dat) < min_len else min_len
                self.estimators["%s_%s" % (name, energy.type)].data.append(dat)

        for name, term in six.iteritems(series.internal_energies):
            for energy in term[:-1]:
                dat = (energy.forw-energy.back) / dlam
                min_len = len(dat) if len(dat) < min_len else min_len
                self.estimators["%s_%s" % (name, energy.type)].data.append(dat)

        return min_len

    def calculate(self, subset=(0., 1., 1)):
        """Calculate the free energy difference for each energy component and
        return a dictionary of PMF objects."""
        return {term: self.estimators[term].calculate(subset)
                for term in self.estimators}

    def __getitem__(self, val):
        """Return a new class instance with series[val] applied to each
        individual data series.
        """
        new_est = self.__class__(self.lambdas)
        for term in self.estimators:
            new_est.estimators[term] = self.estimators[term][val]
        return new_est

    def __len__(self):
        """Return the number of data points contained in the data series."""
        lengths = [dat.shape[-1] for term in self.estimators
                   for dat in self.estimators[term].data]
        if len(lengths) == 0:
            return 0
        if len(set(lengths)) > 1:
            raise Exception("Found data entries of different lengths.")
        return lengths[0]


class DecomposedCalculation(fe.FreeEnergyCalculation):
    """Calculate an alchemical free energy difference using Thermodynamic
    Integration individually with difference components of the system
    energy. This decomposition is additive and, although not formally
    meaningful, can be helpful to identify the dominant driving forces
    or to debug problems in a free energy calculation."""
    def __init__(self, root_paths, subdir=''):
        """Parameters
        ----------
        root_paths: a list of lists of strings
            Paths to ProtoMS output directories. Each list of strings specifies
            the output directory(s) that make up multiple repeats of a single
             'leg' of the calculation. The result for each leg is a mean over
            constituent repeats. Results from each leg are then summed together
            to give a total free energy difference for the calculation.
        subdir: string
            subdirectory within each lambda folder to search for output
        """
        # temperature can be given as zero as TI estimators do
        # not make use of it
        fe.FreeEnergyCalculation.__init__(
            self,
            root_paths=root_paths,
            temperature=0.,
            subdir=subdir,
            estimators={fe.TI, TI_decomposed})

    def calculate(self, subset=(0., 1., 1.)):
        """For each estimator return the evaluated potential of mean force.

        Parameters
        ----------
        subset: tuple of two floats and an int
            specify the subset of data to use in the calculation
        """
        results = {}

        leg_result = fe.Result()
        for leg in self.estimators[fe.TI]:
            leg_result += fe.Result(
                [rep.subset(*subset).calculate(self.temperature)
                 for rep in leg])
        results[fe.TI] = leg_result

        # dealing with the decomposed estimator is a little more difficult.
        # repeats for the same term need to be grouped together into a
        # single Results object
        # start by pulling out all the data
        data = [[rep.subset(*subset).calculate(self.temperature)
                 for rep in leg]
                for leg in self.estimators[TI_decomposed]]

        # now add into results in a compatible order and combine legs such that
        # results[TI_decomposed][term] = Results object
        results[TI_decomposed] = {}
        for term in data[0][0]:
            result = fe.Result()
            for leg in data:
                result += fe.Result([rep[term] for rep in leg])
            results[TI_decomposed][term] = result

        return results

    def _body(self, args):
        """Calculation business logic.

        Parameters
        ----------
        args: argparse.Namespace object
            Namespace from argumentparser
        """
        subset = (args.lower_bound, args.upper_bound)
        results = self.calculate(subset=subset)
        decomp = results[TI_decomposed]

        if (args.bound or args.gas) is not None:
            calc2 = DecomposedCalculation(args.bound or args.gas)
            results2 = calc2.calculate(subset=subset)
            decomp2 = results2[TI_decomposed]

            # iterate over the unique keys from both calc and calc2
            for term in set(chain(decomp, decomp2)):
                try:
                    decomp[term] -= decomp2[term]
                except KeyError:
                    try:
                        decomp[term] = -decomp2[term]
                    except KeyError:
                        # term is not in decomp2, no furthor action needed
                        pass
                if args.bound is not None:
                    decomp[term] = -decomp[term]

            # update standard TI result as well
            results[fe.TI] -= results2[fe.TI]
            # swap the sign if this is a binding calculation
            if args.bound is not None:
                results[fe.TI] = -results[fe.TI]

        if args.dualtopology:
            _consolidate_terms(decomp)
        self.figures['decomposed'] = plot_terms(decomp)

        if args.pmf:
            self.figures['decomposed_pmfs'] = plot_pmfs(decomp)

        table = fe.Table('', fmts=["%s:", "%.3f"])
        table.add_row(["FDTI", results[fe.TI].dG])
        table.add_blank_row()
        for term in sorted(decomp):
            if args.full and decomp[term].dG.value == 0.0:
                continue
            else:
                table.add_row([term, decomp[term].dG])
        table.add_row(['sum of terms', np.sum(list(decomp.values())).dG])
        self.tables.append(table)

        return results


def _consolidate_terms(data):
    """If using the dual topology flag this function sums corresponding
    energy terms from the two transformed ligands."""
    # this is a little better than the previous iteration, copes with
    # gcsolutes at least, set operations are still not ideal though
    components = {'protein1', 'solvent', 'GCS'}
    for inter in ('COU', 'LJ'):
        for comp in components:
            interaction_terms = []
            for term in data:
                if inter not in term or comp not in term:
                    continue

                # get the one or more parts of the energy term
                parts = term.split('_')[0].split('-')
                # if it has two parts and exactly one is a non-solute
                # component then we can consolidate
                if len(parts) == 2 and len(set(parts) - components) == 1:
                    interaction_terms.append(term)

            if len(interaction_terms) > 1:
                data['lig-%s_%s' % (comp, inter)] = np.sum(
                    [data.pop(term) for term in interaction_terms])


def plot_terms(data):
    """Convenience function to plot a bar chart for individual
    terms that make up the calculated free energy difference.

    Parameters
    ----------
    data: dictionary of string-Result object pairs
      the free energy data to plot
    """
    fig, ax = plt.subplots()
    fig.subplots_adjust(bottom=0.3)

    ys, errs, labels = [], [], []
    for term in sorted(data):
        dG = data[term].dG
        # only include terms with non-zero differences
        if dG.value != 0.:
            ys.append(dG.value)
            errs.append(dG.error)
            labels.append(term)

    xs = np.arange(len(ys))
    ax.bar(xs, ys, yerr=errs, ecolor='black')
    ax.set_xticks(xs)
    ax.set_xticklabels(labels, rotation="vertical")
    ax.set_ylabel('Free Energy (kcal/mol)')
    return fig


def plot_pmfs(data):
    """Convenience function to plot the pmfs of the individual
    terms that make up the calculated free energy difference.

    Parameters
    ----------
    data: dictionary of string-Result object pairs
      the free energy data to plot
    """
    fig, ax = plt.subplots()
    for term in data:
        if data[term].dG.value != 0.:
            data[term].pmf.plot(ax, label=term)
    ax.legend(loc='best')
    ax.set_xlabel('Lambda Value')
    ax.set_ylabel('Free Energy (kcal/mol)')
    return fig


def get_arg_parser():
    """Returns the custom argument parser for this script"""
    parser = fe.FEArgumentParser(
        description="Calculate individual contributions of different terms "
                    "to the total free energy difference. Although terms are "
                    "guaranteed to be additive with TI, the decomposition "
                    "is not strictly well defined. That said, it can be "
                    "illustrative to consider the dominant contributions of "
                    "a calculation.",
        parents=[fe.get_alchemical_arg_parser()])
    parser.add_argument(
        "-b", "--bound", nargs="+", action='append',
        help="Output directory(s) of additional bound phase calculation(s). "
             "Using this flag causes data loaded via -d to be considered as "
             "solvent phase data. All data is then combined to provide a "
             "decomposition of the binding free energy. Behaves identically "
             "to -d in treatment of repeats and calculation legs.",
        clashes=['gas'])
    parser.add_argument(
        "-g", "--gas", nargs="+", action='append',
        help="As -b except data loaded via this flag is treated as gas phase "
             "data to provide to provide a decomposed solvation free energy.",
        clashes=['bound'])
    parser.add_argument(
        "--dualtopology", action='store_true', default=False,
        help="Indicates provided data is from a dual topology calculation. "
             "Attempts to consolidate terms, for clarity, from ligands that "
             "can have opposite signs and large magnitudes. Please note that "
             "standard errors calculated with this approach are no longer "
             "rigorous and can be spuriously large.")
    parser.add_argument("--pmf", action='store_true', default=False,
                        help="Plot the Potential of Mean Force for all terms.")
<<<<<<< HEAD
    parser.add_argument(
        "--full", action='store_false', default=True,
        help="Prevents printing out of zero contribution energies.")
=======
    parser.add_argument("--full", action='store_false', default=True,
                        help="Prevents printing out of zero contribution energies.")
>>>>>>> 0674f7cd
    return parser


def run_script(cmdline):
    """Execute the script, allows for straight-forward testing."""
    args = get_arg_parser().parse_args(cmdline)
    calc = DecomposedCalculation(args.directories, subdir=args.subdir)
    calc.run(args)


if __name__ == "__main__":
    run_script(sys.argv[1:])<|MERGE_RESOLUTION|>--- conflicted
+++ resolved
@@ -316,14 +316,8 @@
              "rigorous and can be spuriously large.")
     parser.add_argument("--pmf", action='store_true', default=False,
                         help="Plot the Potential of Mean Force for all terms.")
-<<<<<<< HEAD
-    parser.add_argument(
-        "--full", action='store_false', default=True,
-        help="Prevents printing out of zero contribution energies.")
-=======
     parser.add_argument("--full", action='store_false', default=True,
                         help="Prevents printing out of zero contribution energies.")
->>>>>>> 0674f7cd
     return parser
 
 
